# Online-Meta-Adaptive-Control

These codes are based on the Online Meta-Adaptive Control (OMAC) algorithm proposed in the work "Meta-Adaptive Nonlinear Control: Theory and Algorithms".

Please run `experiments.ipynb`, where we provide several instantiations of OMAC in a nonlinear pendulum model with external wind disturbance, gravity mismatch, and unknown damping. For the 6-DoF drone experiments, please check out the `quadsim` branch (stay tuned). See the following video for the performance of Deep OMAC in quadrotor control with wind disturbance:

https://user-images.githubusercontent.com/26674297/138949373-413974b8-1164-480b-8d10-99ca91cbc5d3.mp4

Paper link: https://arxiv.org/abs/2106.06098

<<<<<<< HEAD
Author = {Guanya Shi, Kamyar Azizzadenesheli, Michael O'Connell, Soon-Jo Chung, Yisong Yue}
=======
> @article{shi2021meta,
  title={Meta-Adaptive Nonlinear Control: Theory and Algorithms}, 
  author={Shi, Guanya and Azizzadenesheli, Kamyar and O'Connell, Michael and Chung, Soon-Jo and Yue, Yisong},
  journal={Advances in Neural Information Processing Systems},
  year={2021}}
>>>>>>> 75bc7d90
<|MERGE_RESOLUTION|>--- conflicted
+++ resolved
@@ -8,12 +8,9 @@
 
 Paper link: https://arxiv.org/abs/2106.06098
 
-<<<<<<< HEAD
-Author = {Guanya Shi, Kamyar Azizzadenesheli, Michael O'Connell, Soon-Jo Chung, Yisong Yue}
-=======
+
 > @article{shi2021meta,
   title={Meta-Adaptive Nonlinear Control: Theory and Algorithms}, 
   author={Shi, Guanya and Azizzadenesheli, Kamyar and O'Connell, Michael and Chung, Soon-Jo and Yue, Yisong},
   journal={Advances in Neural Information Processing Systems},
-  year={2021}}
->>>>>>> 75bc7d90
+  year={2021}}